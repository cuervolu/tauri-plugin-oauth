--- conflicted
+++ resolved
@@ -1,9 +1,67 @@
 
-<<<<<<< HEAD
 ## Permission Table
-=======
+
+<table>
+<tr>
+<th>Identifier</th>
+<th>Description</th>
+</tr>
+
+
+<tr>
+<td>
+
+`oauth:allow-cancel`
+
+</td>
+<td>
+
+Enables the cancel command without any pre-configured scope.
+
+</td>
+</tr>
+
+<tr>
+<td>
+
+`oauth:deny-cancel`
+
+</td>
+<td>
+
+Denies the cancel command without any pre-configured scope.
+
+</td>
+</tr>
+
+<tr>
+<td>
+
+`oauth:allow-start`
+
+</td>
+<td>
+
+Enables the start command without any pre-configured scope.
+
+</td>
+</tr>
+
+<tr>
+<td>
+
+`oauth:deny-start`
+
+</td>
+<td>
+
+Denies the start command without any pre-configured scope.
+
+</td>
+</tr>
+</table>
+
 ## Permission Table 
->>>>>>> 9b5d78be
 
 <table>
 <tr>
